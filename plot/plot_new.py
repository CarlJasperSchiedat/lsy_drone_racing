import matplotlib.pyplot as plt
from mpl_toolkits.mplot3d import Axes3D
from mpl_toolkits.mplot3d.art3d import Poly3DCollection
import numpy as np
<<<<<<< HEAD
from casadi import DM
import json
import os

# from optimal_traj_2gates import optimize_waypoint_positions
# from optimal_trajectory import optimize_waypoint_pos_and_num
from optimizer_help_func import optimize_full_trajectory_random, optimize_from_given_N_list_random
from optimizer import optimize_original, optimize_velocity_bounded


def plot_waypoints_and_environment(waypoints, obstacle_positions, gates_positions, gates_quat):

=======
from scipy.interpolate import CubicSpline



def plot_waypoints_and_environment(waypoints, obstacle_positions, gates_positions, gates_quat,show_spline=True):
>>>>>>> 8beb108b
    def quaternion_to_rotation_matrix(q):
        x, y, z, w = q
        R = np.array([
            [1-2*(y**2+z**2),  2*(x*y - z*w),    2*(x*z + y*w)],
            [2*(x*y + z*w),    1-2*(x**2+z**2),  2*(y*z - x*w)],
            [2*(x*z - y*w),    2*(y*z + x*w),    1-2*(x**2+y**2)]
        ])
        return R
    
    def rotate_and_translate(square, R, gate):
        return (R @ square.T).T + gate



    fig = plt.figure()
    ax = fig.add_subplot(111, projection='3d')

    waypoints = np.array(waypoints)
    ax.plot(waypoints[:, 0], waypoints[:, 1], waypoints[:, 2], 'bo-', label='Waypoints', markersize=2)

    # Optional: cubic spline Trajektorie
    if show_spline:
        ts = np.linspace(0, 1, len(waypoints))
        cs_x = CubicSpline(ts, waypoints[:, 0])
        cs_y = CubicSpline(ts, waypoints[:, 1])
        cs_z = CubicSpline(ts, waypoints[:, 2])

        t_fine = np.linspace(0, 1, 200)
        spline_x = cs_x(t_fine)
        spline_y = cs_y(t_fine)
        spline_z = cs_z(t_fine)

        ax.plot(spline_x, spline_y, spline_z, 'g-', linewidth=2, label='Cubic Spline Trajectory')

<<<<<<< HEAD
    # Gates als rotierte Quadrate
    gate_size = 0.45 / 2
    gate_size_outer = gate_size + 0.1
=======
    # Gates as rotated squares
    gate_size = 0.2
>>>>>>> 8beb108b
    gate_color = (1, 0, 0, 0.5)
    gates_positions = np.array(gates_positions)

    for i, gate in enumerate(gates_positions):
        quat = gates_quat[i]
        R = quaternion_to_rotation_matrix(quat)

        # Inner gate (actual fly-through area)
        inner_square = np.array([
            [-gate_size, 0, -gate_size],
            [ gate_size, 0, -gate_size],
            [ gate_size, 0,  gate_size],
            [-gate_size, 0,  gate_size],
        ])
        inner_square = rotate_and_translate(inner_square, R, gate)
        poly = Poly3DCollection([inner_square], color=gate_color, label='Gate' if i == 0 else "")
        ax.add_collection3d(poly)

<<<<<<< HEAD
        outer_square = np.array([
            [-gate_size_outer, 0, -gate_size_outer],
            [ gate_size_outer, 0, -gate_size_outer],
            [ gate_size_outer, 0,  gate_size_outer],
            [-gate_size_outer, 0,  gate_size_outer],
        ])
        outer_transformed = rotate_and_translate(outer_square, R, gate)
        poly_outer = Poly3DCollection([outer_transformed], color=gate_color)
        ax.add_collection3d(poly_outer)

    # Gate-Zentren markieren
    ax.scatter(gates_positions[:,0], gates_positions[:,1], gates_positions[:,2], c='r', s=50, label=None)
=======
    ax.scatter(gates_positions[:, 0], gates_positions[:, 1], gates_positions[:, 2], c='r', s=50, label=None)
>>>>>>> 8beb108b

    # Staves
    for idx, point in enumerate(obstacle_positions):
        ax.plot([point[0], point[0]], [point[1], point[1]], [0, 1],
                linewidth=4, label='Staves' if idx == 0 else "")

    ax.set_xlabel('X')
    ax.set_ylabel('Y')
    ax.set_zlabel('Z')

    # Set axis limits to nearest multiples of 0.15 that cover the data
    def get_grid_limits(data, step=0.15):
        dmin = np.min(data)
        dmax = np.max(data)
        lower = step * np.floor(dmin / step)
        upper = step * np.ceil(dmax / step)
        return lower, upper

    xlim = get_grid_limits(np.concatenate([waypoints[:,0], np.array(gates_positions)[:,0], np.array(obstacle_positions)[:,0]]))
    ylim = get_grid_limits(np.concatenate([waypoints[:,1], np.array(gates_positions)[:,1], np.array(obstacle_positions)[:,1]]))
    zlim = get_grid_limits(np.concatenate([waypoints[:,2], np.array(gates_positions)[:,2], np.array(obstacle_positions)[:,2]]))

    ax.set_xlim(xlim)
    ax.set_ylim(ylim)
    ax.set_zlim(zlim)

    # Set grid lines every 0.15
    ax.set_xticks(np.arange(xlim[0], xlim[1]+0.001, 0.15))
    ax.set_yticks(np.arange(ylim[0], ylim[1]+0.001, 0.15))
    ax.set_zticks(np.arange(zlim[0], zlim[1]+0.001, 0.15))

    ax.legend()
    ax.set_title('3D Waypoints mit Stäben, rotierbaren Gates' +
                 (' und Spline-Trajektorie' if show_spline else ''))
    plt.show()

<<<<<<< HEAD



waypoints = np.array(
    [
        [1.0, 1.5, 0.05],
        [0.8, 1.0, 0.2],
        [0.55, -0.3, 0.5], # gate 0
        [0.1, -1.5, 0.65],
        [1.1, -0.85, 1.15], # gate 1
        [0.2, 0.5, 0.65],
        [0.0, 1.2, 0.525], # gate 2
        [0.0, 1.2, 1.1],
        [-0.5, 0.0, 1.1], # gate 3
        [-0.5, -0.5, 1.1],
        [-0.5, -1.0, 1.1],
    ]
)

obstacles_positions = [
    [1.0, 0.0, 1.4],
    [0.5, -1.0, 1.4],
    [0., 1.5, 1.4],
=======
waypoints = np.array(
            [
             [1.0, 1.5, 0.05],  # Original Punkt 0
                [0.95, 1.0, 0.2],   # Original Punkt 1
                [0.8, 0.3, 0.35], # Neu (Mitte zwischen 1 und 2)
                [0.65, -0.2, 0.5], # Original Punkt 2 (gate 0)
                [0.12, -0.9, 0.575], # Neu (Mitte zwischen 2 und 3)
                [0.1, -1.5, 0.65],  # Original Punkt 3
                [0.75, -1.3, 0.9], # Neu (Mitte zwischen 3 und 4)
                [1.1, -0.85, 1.15], # Original Punkt 4 (gate 1)
                [0.65, -0.175, 0.9], # Neu (Mitte zwischen 4 und 5)
                [0.1, 0.45, 0.5],   
                [0.0, 1.2, 0.375],  # Original Punkt 6 (gate 2)
                [0.0, 1.2, 1.1],    # Original Punkt 7
                [-0.15, 0.6, 1.1],  # Neu (Mitte zwischen 7 und 8)
                [-0.5, 0.0, 1.1],   # Original Punkt 8 (gate 3)
                [-0.9, -0.5, 1.1],  # Original Punkt 9
                [-1.7, -1.0, 1.1],  # Original Punkt 10,
            ])

obstacles_positions = [
    [1, -0.0, 1.4],
    [0.5, -1.0, 1.4],
    [0.0, 1.5, 1.4],
>>>>>>> 8beb108b
    [-0.5, 0.5, 1.4],
]

gates_positions = [
    [0.45, -0.5, 0.56],
    [1.0, -1.05, 1.11],
    [0.0, 1.0, 0.56],
    [-0.5, 0.0, 1.11],
]

gates_quat = [   # sind als rpy gegeben und nicht als Quaternion ??????? -> z.B. siehe level0.toml
    [0.0, 0.0, 0.92388, 0.38268],
    [0.0, 0.0, -0.38268, 0.92388],
    [0.0, 0.0, 0.0, 1.0],
    [0.0, 0.0, 1.0, 0.0],
]


'''
plot_waypoints_and_environment(waypoints, obstacles_positions, gates_positions, gates_quat)
'''

'''
gate_1 = DM(gates_positions[0] + gates_quat[0])  # [x, y, z, qx, qy, qz, qw]
gate_2 = DM(gates_positions[1] + gates_quat[1])  # [x, y, z, qx, qy, qz, qw]

X_opt, N_opt = optimize_waypoint_pos_and_num(gate_1, gate_2, obstacles_positions, 1.5, 2.5, step=10)

print("N_opt:", N_opt)
print("optimale Zeit:", N_opt * 1/50)

plot_waypoints_and_environment(X_opt, obstacles_positions, gates_positions, gates_quat)
'''




start_vel = [0, 0, 0.1]
velocity_gate4 = [0, -2, 0] # wird nicht verwendet - velocity in gate richtung wird betrachtet in UGB

start_pos = [1.0, 1.5, 0.0]

extended_gates = [start_pos] + gates_positions
extended_gates_quat = [[0, 0, 0, 0]] + gates_quat # der erste Eintrag wird nicht verwendet, da kein richtiges Gate

# gates = [start_pos, gates_positions[0], gates_positions[1]]


# X_opt, N_opt = optimize_full_trajectory_random(extended_gates, extended_gates_quat, obstacles_positions, start_vel, velocity_gate4, t_min=10, t_max=18, step=1, random_iteraitions=10)

# N_list = [72, 99, 73, 106]
# X_opt, N_opt = optimize_waypoint_positions(extended_gates, extended_gates_quat, N_list, obstacles_positions, start_vel, velocity_gate4, dt=1/50)

N_opt = [60, 80, 80, 80] # 6 sec - normal
# N_opt = [63, 87, 71, 79] # 6 sec - optimized
N_opt = [75, 76, 75, 74]
# N_opt = [100, 133, 133, 133] # 10 sec - normal
# N_opt = [105, 145, 118, 132] # 10 sec - optimized 6 scaled
# N_opt = [100, 150, 140, 110] # 10 sec - optimized
# N_opt = [35, 55, 45, 40] # 4 sec - optimized
# X_opt, cost = optimize_velocity_bounded(extended_gates, extended_gates_quat, N_opt, obstacles_positions, start_vel, velocity_gate4, dt=1/50)
X_opt, N_opt, cost = optimize_from_given_N_list_random(extended_gates, extended_gates_quat, obstacles_positions, start_vel, velocity_gate4, N_opt, iterations=5, max_shift=0.05, shorten=[], lengthen=[])












print("N_opt:", N_opt)
print("optimale Zeiten:", np.array(N_opt) * (1/50) )
print("optimale Gesamtzeit:", sum(N_opt) * (1/50))
print("optimale Kosten: ", cost)

plot_waypoints_and_environment(X_opt, obstacles_positions, gates_positions, gates_quat)

# Daten Speichern
output_data = {
    "N_opt": N_opt,
    "X_opt": np.array(X_opt).tolist()
}
output_dir = os.path.join("plot", "traj_data")
output_path = os.path.join(output_dir, "opt__test.json")
with open(output_path, "w") as f:
    json.dump(output_data, f, indent=2)
print(f"✅ Optimierungsdaten gespeichert in: {output_path}")<|MERGE_RESOLUTION|>--- conflicted
+++ resolved
@@ -2,7 +2,7 @@
 from mpl_toolkits.mplot3d import Axes3D
 from mpl_toolkits.mplot3d.art3d import Poly3DCollection
 import numpy as np
-<<<<<<< HEAD
+
 from casadi import DM
 import json
 import os
@@ -15,13 +15,7 @@
 
 def plot_waypoints_and_environment(waypoints, obstacle_positions, gates_positions, gates_quat):
 
-=======
-from scipy.interpolate import CubicSpline
-
-
-
-def plot_waypoints_and_environment(waypoints, obstacle_positions, gates_positions, gates_quat,show_spline=True):
->>>>>>> 8beb108b
+
     def quaternion_to_rotation_matrix(q):
         x, y, z, w = q
         R = np.array([
@@ -56,14 +50,11 @@
 
         ax.plot(spline_x, spline_y, spline_z, 'g-', linewidth=2, label='Cubic Spline Trajectory')
 
-<<<<<<< HEAD
+
     # Gates als rotierte Quadrate
     gate_size = 0.45 / 2
     gate_size_outer = gate_size + 0.1
-=======
-    # Gates as rotated squares
-    gate_size = 0.2
->>>>>>> 8beb108b
+
     gate_color = (1, 0, 0, 0.5)
     gates_positions = np.array(gates_positions)
 
@@ -82,7 +73,7 @@
         poly = Poly3DCollection([inner_square], color=gate_color, label='Gate' if i == 0 else "")
         ax.add_collection3d(poly)
 
-<<<<<<< HEAD
+
         outer_square = np.array([
             [-gate_size_outer, 0, -gate_size_outer],
             [ gate_size_outer, 0, -gate_size_outer],
@@ -95,9 +86,7 @@
 
     # Gate-Zentren markieren
     ax.scatter(gates_positions[:,0], gates_positions[:,1], gates_positions[:,2], c='r', s=50, label=None)
-=======
-    ax.scatter(gates_positions[:, 0], gates_positions[:, 1], gates_positions[:, 2], c='r', s=50, label=None)
->>>>>>> 8beb108b
+
 
     # Staves
     for idx, point in enumerate(obstacle_positions):
@@ -134,7 +123,7 @@
                  (' und Spline-Trajektorie' if show_spline else ''))
     plt.show()
 
-<<<<<<< HEAD
+
 
 
 
@@ -158,32 +147,7 @@
     [1.0, 0.0, 1.4],
     [0.5, -1.0, 1.4],
     [0., 1.5, 1.4],
-=======
-waypoints = np.array(
-            [
-             [1.0, 1.5, 0.05],  # Original Punkt 0
-                [0.95, 1.0, 0.2],   # Original Punkt 1
-                [0.8, 0.3, 0.35], # Neu (Mitte zwischen 1 und 2)
-                [0.65, -0.2, 0.5], # Original Punkt 2 (gate 0)
-                [0.12, -0.9, 0.575], # Neu (Mitte zwischen 2 und 3)
-                [0.1, -1.5, 0.65],  # Original Punkt 3
-                [0.75, -1.3, 0.9], # Neu (Mitte zwischen 3 und 4)
-                [1.1, -0.85, 1.15], # Original Punkt 4 (gate 1)
-                [0.65, -0.175, 0.9], # Neu (Mitte zwischen 4 und 5)
-                [0.1, 0.45, 0.5],   
-                [0.0, 1.2, 0.375],  # Original Punkt 6 (gate 2)
-                [0.0, 1.2, 1.1],    # Original Punkt 7
-                [-0.15, 0.6, 1.1],  # Neu (Mitte zwischen 7 und 8)
-                [-0.5, 0.0, 1.1],   # Original Punkt 8 (gate 3)
-                [-0.9, -0.5, 1.1],  # Original Punkt 9
-                [-1.7, -1.0, 1.1],  # Original Punkt 10,
-            ])
-
-obstacles_positions = [
-    [1, -0.0, 1.4],
-    [0.5, -1.0, 1.4],
-    [0.0, 1.5, 1.4],
->>>>>>> 8beb108b
+
     [-0.5, 0.5, 1.4],
 ]
 
@@ -200,6 +164,7 @@
     [0.0, 0.0, 0.0, 1.0],
     [0.0, 0.0, 1.0, 0.0],
 ]
+
 
 
 '''
@@ -274,4 +239,4 @@
 output_path = os.path.join(output_dir, "opt__test.json")
 with open(output_path, "w") as f:
     json.dump(output_data, f, indent=2)
-print(f"✅ Optimierungsdaten gespeichert in: {output_path}")+print(f"✅ Optimierungsdaten gespeichert in: {output_path}")
