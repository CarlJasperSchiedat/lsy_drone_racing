--- conflicted
+++ resolved
@@ -4,12 +4,10 @@
 # | :-----------------: | :-----------------------: | :-------------------------: | :-------------------: |
 # | `level2.toml`       | **Yes**                   | **Yes**                     | Learning, re-planning |
 [controller]
-<<<<<<< HEAD
+
 file = "attitude_mpc_eigen_3.py" # Put your controller file name here. Specifying a controller as argument to scripts will override this setting. Controllers are located in `lsy_drone_racing/control/`
 # my_mpc_controller # attitude_mpc_eigen_2 # own_mpc_class
-=======
-file = "attitude_MPC_eigen_max_sim.py" # Put your controller file name here. Specifying a controller as argument to scripts will override this setting. Controllers are located in `lsy_drone_racing/control/`
->>>>>>> 8beb108b
+
 
 [deploy]
 ### Settings only relevant for deployment
