"""Deployment environments for real-world drone racing.

This module provides environments for deploying drone racing algorithms on physical hardware,
mirroring the functionality of the simulation environments in the
:mod:`~lsy_drone_racing.envs.drone_racing_env` module.

Key components:

* :class:`~.DroneRacingDeployEnv`: A Gymnasium environment for controlling a real Crazyflie drone in
  a physical race track, using Vicon motion capture for positioning.
* :class:`~.DroneRacingThrustDeployEnv`: A variant of :class:`~.DroneRacingDeployEnv` that uses
  collective thrust and attitude commands for control.

These environments maintain consistent interfaces with their simulation counterparts
(:class:`~.DroneRacingEnv` and :class:`~.DroneRacingThrustEnv`), allowing for seamless transition
from simulation to real-world deployment. They handle the complexities of interfacing with physical
hardware while providing the same observation and action spaces as the simulation environments.

The module integrates with ROS, Crazyswarm, and Vicon systems to enable real-world drone control and
tracking in a racing scenario.
"""

from __future__ import annotations

import logging
import time
from typing import TYPE_CHECKING

import gymnasium
import numpy as np
import rospy
from gymnasium import spaces
from scipy.spatial.transform import Rotation as R

from lsy_drone_racing.sim.drone import Drone
from lsy_drone_racing.sim.sim import Sim
from lsy_drone_racing.utils import check_gate_pass
from lsy_drone_racing.utils.import_utils import get_ros_package_path, pycrazyswarm
from lsy_drone_racing.utils.ros_utils import check_drone_start_pos, check_race_track
from lsy_drone_racing.vicon import Vicon

if TYPE_CHECKING:
    from munch import Munch
    from numpy.typing import NDArray

logger = logging.getLogger(__name__)


class DroneRacingDeployEnv(gymnasium.Env):
    """A Gymnasium environment for deploying drone racing algorithms on real hardware.

    This environment mirrors the functionality of the
    class:~lsy_drone_racing.envs.drone_racing_env.DroneRacingEnv, but interfaces with real-world
    hardware (Crazyflie drone and Vicon motion capture system) instead of a simulation.

    Key features:
    - Interfaces with a Crazyflie drone for physical control
    - Uses Vicon motion capture for precise position tracking
    - Maintains the same observation and action spaces as the simulation environment
    - Tracks progress through gates in a real-world racing scenario
    - Provides safety checks for drone positioning and track setup

    The observation space and action space are the same as the
    class:~lsy_drone_racing.envs.drone_racing_env.DroneRacingEnv.

    This environment allows for a transition from simulation to real-world deployment, maintaining
    consistent interfaces and functionalities to avoid any code changes when moving from simulation
    to physical hardware.
    """

    CONTROLLER = "mellinger"

    def __init__(self, config: dict | Munch):
        """Initialize the crazyflie drone and the motion capture system.

        Args:
            config: The configuration of the environment.
        """
        super().__init__()
        self.config = config
        self.action_space = gymnasium.spaces.Box(low=-1, high=1, shape=(13,))
        n_gates, n_obstacles = (
            len(config.env.track.get("gates")),
            len(config.env.track.get("obstacles")),
        )
        self.observation_space = spaces.Dict(
            {
                "pos": spaces.Box(low=-np.inf, high=np.inf, shape=(3,)),
                "rpy": spaces.Box(low=-np.inf, high=np.inf, shape=(3,)),
                "vel": spaces.Box(low=-np.inf, high=np.inf, shape=(3,)),
                "ang_vel": spaces.Box(low=-np.inf, high=np.inf, shape=(3,)),
                "target_gate": spaces.Discrete(n_gates, start=-1),
                "gates_pos": spaces.Box(low=-np.inf, high=np.inf, shape=(n_gates, 3)),
                "gates_rpy": spaces.Box(low=-np.pi, high=np.pi, shape=(n_gates, 3)),
                "gates_visited": spaces.Box(low=0, high=1, shape=(n_gates,), dtype=np.bool_),
                "obstacles_pos": spaces.Box(low=-np.inf, high=np.inf, shape=(n_obstacles, 3)),
                "obstacles_visited": spaces.Box(
                    low=0, high=1, shape=(n_obstacles,), dtype=np.bool_
                ),
            }
        )
        self.target_gate = 0
        crazyswarm_config_path = (
            get_ros_package_path("crazyswarm", heuristic_search=True) / "launch/crazyflies.yaml"
        )
        # pycrazyswarm expects strings, not Path objects, so we need to convert it first
        swarm = pycrazyswarm.Crazyswarm(str(crazyswarm_config_path))
        self.cf = swarm.allcfs.crazyflies[0]
        names = []
        if not self.config.deploy.practice_without_track_objects:
            names += [f"gate{g}" for g in range(1, len(config.env.track.gates) + 1)]
            names += [f"obstacle{g}" for g in range(1, len(config.env.track.obstacles) + 1)]
        self.vicon = Vicon(track_names=names, timeout=5)
        self.symbolic = None
        if config.env.symbolic:
            sim = Sim(
                track=config.env.track,
                sim_freq=config.sim.sim_freq,
                ctrl_freq=config.sim.ctrl_freq,
                disturbances=getattr(config.sim, "disturbances", {}),
                randomization=getattr(config.env, "randomization", {}),
                physics=config.sim.physics,
            )
            self.symbolic = sim.symbolic()
        self._last_pos = np.zeros(3)

        self.gates_visited = np.array([False] * len(config.env.track.gates))
        self.obstacles_visited = np.array([False] * len(config.env.track.obstacles))

        # Use internal variable to store results of self.obs that is updated every time
        # self.obs is invoked in order to prevent calling it more often than necessary.
        self._obs = None

    def reset(
        self, *, seed: int | None = None, options: dict | None = None
    ) -> tuple[dict[str, NDArray[np.floating]], dict]:
        """Reset the environment.

        We cannot reset the track in the real world. Instead, we check if the gates, obstacles and
        drone are positioned within tolerances.
        """
        if (
            self.config.deploy.check_race_track
            and not self.config.deploy.practice_without_track_objects
        ):
            check_race_track(self.config)
        if self.config.deploy.check_drone_start_pos:
            check_drone_start_pos(self.config)
        self._last_pos[:] = self.vicon.pos[self.vicon.drone_name]
        self.target_gate = 0
        info = self.info
        info["sim_freq"] = self.config.sim.sim_freq
        info["low_level_ctrl_freq"] = self.config.sim.ctrl_freq
        info["env_freq"] = self.config.env.freq
        info["drone_mass"] = 0.033  # Crazyflie 2.1 mass in kg
        return self.obs, info

    def step(
        self, action: NDArray[np.floating]
    ) -> tuple[dict[str, NDArray[np.floating]], float, bool, bool, dict]:
        """Take a step in the environment.

        Warning:
            Step does *not* wait for the remaining time if the step took less than the control
            period. This ensures that controllers with longer action compute times can still hit
            their target frequency. Furthermore, it implies that loops using step have to manage the
            frequency on their own, and need to update the current observation and info before
            computing the next action.
        """
        pos, vel, acc, yaw, rpy_rate = action[:3], action[3:6], action[6:9], action[9], action[10:]
        self.cf.cmdFullState(pos, vel, acc, yaw, rpy_rate)
        current_pos = self.vicon.pos[self.vicon.drone_name]
        self.target_gate += self.gate_passed(current_pos, self._last_pos)
        self._last_pos[:] = current_pos
        if self.target_gate >= len(self.config.env.track.gates):
            self.target_gate = -1
        terminated = self.target_gate == -1
        return self.obs, -1.0, terminated, False, self.info

    def close(self):
        """Close the environment by stopping the drone and landing back at the starting position."""
        RETURN_HEIGHT = 1.75  # m
        BREAKING_DISTANCE = 1.0  # m
        BREAKING_DURATION = 4.0  # s
        RETURN_DURATION = 5.0  # s
        LAND_DURATION = 4.5  # s

<<<<<<< HEAD
        try:  # prevent hanging process if drone not reachable
            self.cf.notifySetpointsStop()
            obs = self.obs

            return_pos = (
                obs["pos"] + obs["vel"] / (np.linalg.norm(obs["vel"]) + 1e-8) * BREAKING_DISTANCE
            )
            return_pos[2] = RETURN_HEIGHT
            self.cf.goTo(goal=return_pos, yaw=0, duration=BREAKING_DURATION)
            time.sleep(
                BREAKING_DURATION - 1
            )  # Smoothly transition to next position by setting the next goal earlier

            return_pos[:2] = self.config.env.track.drone.pos[:2]
            self.cf.goTo(goal=return_pos, yaw=0, duration=RETURN_DURATION)
            time.sleep(RETURN_DURATION)

            self.cf.land(self.config.env.track.drone.pos[2], LAND_DURATION)
            time.sleep(LAND_DURATION)
        except rospy.service.ServiceException as e:
            logger.error("Cannot return home: " + str(e))
=======
        try:  # prevent hanging process if drone not reachable   
            self.cf.notifySetpointsStop()
            obs = self.obs
            
            return_pos = obs['pos'] + obs['vel']/(np.linalg.norm(obs['vel']) + 1e-8) * BREAKING_DISTANCE
            return_pos[2] = RETURN_HEIGHT
            self.cf.goTo(goal = return_pos, yaw=0, duration=BREAKING_DURATION)
            time.sleep(BREAKING_DURATION - 1)  # Smoothly transition to next position by setting the next goal earlier

            return_pos[:2] = self.config.env.track.drone.pos[:2]
            self.cf.goTo(goal=return_pos, yaw=0, duration=RETURN_DURATION)
            time.sleep(RETURN_DURATION)

            self.cf.land(self.config.env.track.drone.pos[2], LAND_DURATION)
            time.sleep(LAND_DURATION)
        except rospy.service.ServiceException as e:
            logger.error('Cannot return home: ' + str(e))
>>>>>>> 42752eae

    @property
    def obs(self) -> dict:
        """Return the observation of the environment."""
        drone = self.vicon.drone_name
        rpy = self.vicon.rpy[drone]
        ang_vel = R.from_euler("xyz", rpy).inv().apply(self.vicon.ang_vel[drone])
        obs = {
            "pos": self.vicon.pos[drone].astype(np.float32),
            "rpy": rpy.astype(np.float32),
            "vel": self.vicon.vel[drone].astype(np.float32),
            "ang_vel": ang_vel.astype(np.float32),
        }

        sensor_range = self.config.env.sensor_range
        n_gates = len(self.config.env.track.gates)

        obs["target_gate"] = self.target_gate if self.target_gate < n_gates else -1

        drone_pos = self.vicon.pos[self.vicon.drone_name]

        gates_pos = np.array([g.pos for g in self.config.env.track.gates])
        gates_rpy = np.array([g.rpy for g in self.config.env.track.gates])
        gate_names = [f"gate{g}" for g in range(1, len(gates_pos) + 1)]

        obstacles_pos = np.array([o.pos for o in self.config.env.track.obstacles])
        obstacle_names = [f"obstacle{g}" for g in range(1, len(obstacles_pos) + 1)]

        real_gates_pos = gates_pos
        real_gates_rpy = gates_rpy
        real_obstacles_pos = obstacles_pos
        # Update objects position with vicon data if not in practice mode and object
        # either is in range or was in range previously.
        if not self.config.deploy.practice_without_track_objects:
            real_gates_pos = np.array([self.vicon.pos[g] for g in gate_names])
            real_gates_rpy = np.array([self.vicon.rpy[g] for g in gate_names])
            real_obstacles_pos = np.array([self.vicon.pos[o] for o in obstacle_names])

<<<<<<< HEAD
        # Use x-y distance to calucate sensor range, otherwise it would depend on the height of the drone
        # and obstacle how early the obstacle is in range.
        in_range = np.linalg.norm(real_gates_pos[:, :2] - drone_pos[:2], axis=1) < sensor_range
        self.gates_visited = np.logical_or(self.gates_visited, in_range)
        gates_pos[self.gates_visited] = real_gates_pos[self.gates_visited]
        gates_rpy[self.gates_visited] = real_gates_rpy[self.gates_visited]
        obs["gates_visited"] = self.gates_visited
        print(f"gates visited: {self.gates_visited}")

        in_range = np.linalg.norm(real_obstacles_pos[:, :2] - drone_pos[:2], axis=1) < sensor_range
        self.obstacles_visited = np.logical_or(self.obstacles_visited, in_range)
        obstacles_pos[self.obstacles_visited] = real_obstacles_pos[self.obstacles_visited]
        obs["obstacles_visited"] = self.obstacles_visited
        print(f"obs visited: {self.obstacles_visited}")
=======
            # Use x-y distance to calucate sensor range, otherwise it would depend on the height of the drone
            # and obstacle how early the obstacle is in range.
            in_range = np.linalg.norm(real_gates_pos[:, :2] - drone_pos[:2], axis=1) < sensor_range
            self.gates_visited = np.logical_or(self.gates_visited, in_range)
            gates_pos[self.gates_visited] = real_gates_pos[self.gates_visited]
            gates_rpy[self.gates_visited] = real_gates_rpy[self.gates_visited]
            obs["gates_visited"] = in_range

            in_range = (
                np.linalg.norm(real_obstacles_pos[:, :2] - drone_pos[:2], axis=1) < sensor_range
            )
            self.obstacles_visited = np.logical_or(self.obstacles_visited, in_range)
            obstacles_pos[self.obstacles_visited] = real_obstacles_pos[self.obstacles_visited]
            obs["obstacles_visited"] = in_range
>>>>>>> 42752eae

        obs["gates_pos"] = gates_pos.astype(np.float32)
        obs["gates_rpy"] = gates_rpy.astype(np.float32)
        obs["obstacles_pos"] = obstacles_pos.astype(np.float32)
        self._obs = obs
        return obs

    @property
    def info(self) -> dict:
        """Return an info dictionary containing additional information about the environment."""
        return {"collisions": [], "symbolic_model": self.symbolic}

    def gate_passed(self, pos: NDArray[np.floating], prev_pos: NDArray[np.floating]) -> bool:
        """Check if the drone has passed the current gate.

        Args:
            pos: Current drone position.
            prev_pos: Previous drone position.
        """
        n_gates = len(self.config.env.track.gates)
        if self.target_gate < n_gates and self.target_gate != -1:
            # Real gates measure 0.4m x 0.4m, we account for meas. error
            gate_size = (0.56, 0.56)
            gate_pos = self._obs["gates_pos"][self.target_gate]
            gate_rot = R.from_euler("xyz", self._obs["gates_rpy"][self.target_gate])
            return check_gate_pass(gate_pos, gate_rot, gate_size, pos, prev_pos)
        return False


class DroneRacingThrustDeployEnv(DroneRacingDeployEnv):
    """A Gymnasium environment for deploying drone racing algorithms on real hardware.

    This environment mirrors the functionality of the
    class:~lsy_drone_racing.envs.drone_racing_thrust_env.DroneRacingThrustEnv, but interfaces with
    real-world hardware (Crazyflie drone and Vicon motion capture system) instead of a simulation.
    """

    def __init__(self, config: dict | Munch):
        """Initialize the crazyflie drone and the motion capture system.

        Args:
            config: The configuration of the environment.
        """
        super().__init__(config)
        self.action_space = gymnasium.spaces.Box(low=-1, high=1, shape=(4,))
        self.drone = Drone("mellinger")

    def step(
        self, action: NDArray[np.floating]
    ) -> tuple[dict[str, NDArray[np.floating]], float, bool, bool, dict]:
        """Take a step in the environment.

        Warning:
            Step does *not* wait for the remaining time if the step took less than the control
            period. This ensures that controllers with longer action compute times can still hit
            their target frequency. Furthermore, it implies that loops using step have to manage the
            frequency on their own, and need to update the current observation and info before
            computing the next action.
        """
        assert action.shape == self.action_space.shape, f"Invalid action shape: {action.shape}"
        collective_thrust, rpy = action[0], action[1:]
        rpy_deg = np.rad2deg(rpy)
        collective_thrust = self.drone._thrust_to_pwms(collective_thrust)
        self.cf.cmdVel(*rpy_deg, collective_thrust)
        current_pos = self.vicon.pos[self.vicon.drone_name]
        self.target_gate += self.gate_passed(current_pos, self._last_pos)
        self._last_pos[:] = current_pos
        if self.target_gate >= len(self.config.env.track.gates):
            self.target_gate = -1
        terminated = self.target_gate == -1
        return self.obs, -1.0, terminated, False, self.info<|MERGE_RESOLUTION|>--- conflicted
+++ resolved
@@ -185,7 +185,6 @@
         RETURN_DURATION = 5.0  # s
         LAND_DURATION = 4.5  # s
 
-<<<<<<< HEAD
         try:  # prevent hanging process if drone not reachable
             self.cf.notifySetpointsStop()
             obs = self.obs
@@ -195,9 +194,8 @@
             )
             return_pos[2] = RETURN_HEIGHT
             self.cf.goTo(goal=return_pos, yaw=0, duration=BREAKING_DURATION)
-            time.sleep(
-                BREAKING_DURATION - 1
-            )  # Smoothly transition to next position by setting the next goal earlier
+            # Smoothly transition to next position by setting the next goal earlier
+            time.sleep(BREAKING_DURATION - 1)
 
             return_pos[:2] = self.config.env.track.drone.pos[:2]
             self.cf.goTo(goal=return_pos, yaw=0, duration=RETURN_DURATION)
@@ -207,25 +205,6 @@
             time.sleep(LAND_DURATION)
         except rospy.service.ServiceException as e:
             logger.error("Cannot return home: " + str(e))
-=======
-        try:  # prevent hanging process if drone not reachable   
-            self.cf.notifySetpointsStop()
-            obs = self.obs
-            
-            return_pos = obs['pos'] + obs['vel']/(np.linalg.norm(obs['vel']) + 1e-8) * BREAKING_DISTANCE
-            return_pos[2] = RETURN_HEIGHT
-            self.cf.goTo(goal = return_pos, yaw=0, duration=BREAKING_DURATION)
-            time.sleep(BREAKING_DURATION - 1)  # Smoothly transition to next position by setting the next goal earlier
-
-            return_pos[:2] = self.config.env.track.drone.pos[:2]
-            self.cf.goTo(goal=return_pos, yaw=0, duration=RETURN_DURATION)
-            time.sleep(RETURN_DURATION)
-
-            self.cf.land(self.config.env.track.drone.pos[2], LAND_DURATION)
-            time.sleep(LAND_DURATION)
-        except rospy.service.ServiceException as e:
-            logger.error('Cannot return home: ' + str(e))
->>>>>>> 42752eae
 
     @property
     def obs(self) -> dict:
@@ -264,9 +243,8 @@
             real_gates_rpy = np.array([self.vicon.rpy[g] for g in gate_names])
             real_obstacles_pos = np.array([self.vicon.pos[o] for o in obstacle_names])
 
-<<<<<<< HEAD
-        # Use x-y distance to calucate sensor range, otherwise it would depend on the height of the drone
-        # and obstacle how early the obstacle is in range.
+        # Use x-y distance to calucate sensor range, otherwise it would depend on the height of the
+        # drone and obstacle how early the obstacle is in range.
         in_range = np.linalg.norm(real_gates_pos[:, :2] - drone_pos[:2], axis=1) < sensor_range
         self.gates_visited = np.logical_or(self.gates_visited, in_range)
         gates_pos[self.gates_visited] = real_gates_pos[self.gates_visited]
@@ -279,22 +257,6 @@
         obstacles_pos[self.obstacles_visited] = real_obstacles_pos[self.obstacles_visited]
         obs["obstacles_visited"] = self.obstacles_visited
         print(f"obs visited: {self.obstacles_visited}")
-=======
-            # Use x-y distance to calucate sensor range, otherwise it would depend on the height of the drone
-            # and obstacle how early the obstacle is in range.
-            in_range = np.linalg.norm(real_gates_pos[:, :2] - drone_pos[:2], axis=1) < sensor_range
-            self.gates_visited = np.logical_or(self.gates_visited, in_range)
-            gates_pos[self.gates_visited] = real_gates_pos[self.gates_visited]
-            gates_rpy[self.gates_visited] = real_gates_rpy[self.gates_visited]
-            obs["gates_visited"] = in_range
-
-            in_range = (
-                np.linalg.norm(real_obstacles_pos[:, :2] - drone_pos[:2], axis=1) < sensor_range
-            )
-            self.obstacles_visited = np.logical_or(self.obstacles_visited, in_range)
-            obstacles_pos[self.obstacles_visited] = real_obstacles_pos[self.obstacles_visited]
-            obs["obstacles_visited"] = in_range
->>>>>>> 42752eae
 
         obs["gates_pos"] = gates_pos.astype(np.float32)
         obs["gates_rpy"] = gates_rpy.astype(np.float32)
