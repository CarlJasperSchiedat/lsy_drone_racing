--- conflicted
+++ resolved
@@ -126,7 +126,6 @@
     y_axis = np.cross(z_axis, x_axis)
     return R.from_matrix(np.stack((x_axis, y_axis, z_axis), axis=-1))
 
-<<<<<<< HEAD
 
 def draw_tunnel(
     env: RaceCoreEnv,
@@ -179,47 +178,4 @@
         angles = np.linspace(0.0, 2 * np.pi, n_seg_circle, endpoint=True)
         pts = c + (r * np.cos(angles))[:, None] * u + (r * np.sin(angles))[:, None] * v
 
-        draw_line(env=env,points=pts,rgba=rgba, min_size=line_width,max_size=line_width)
-=======
-def generate_nonuniform_ts(freq=50, des_completion_time=7):
-    # Total number of points remains the same
-    total_points = int(freq * des_completion_time)
-    
-    # Define the time ranges where we want different densities
-    slow_ranges = [(0.23, 0.26), (0.7, 0.72)]
-    
-    # Calculate the proportion of time for each range
-    total_slow_time = sum(end - start for start, end in slow_ranges)
-    remaining_time = 1.0 - total_slow_time
-    
-    # Allocate points proportionally (more points in slow ranges)
-    # Let's say we want 3x density in slow ranges
-    density_factor = 3
-    
-    # Calculate point allocation
-    slow_points = int(total_points * (density_factor * total_slow_time) / 
-                     (remaining_time + density_factor * total_slow_time))
-    remaining_points = total_points - slow_points
-    
-    # Generate base linspace
-    base_ts = np.linspace(0, 1, total_points)
-    
-    # Create a weighting function that increases weight in slow ranges
-    weights = np.ones_like(base_ts)
-    for start, end in slow_ranges:
-        mask = (base_ts >= start) & (base_ts < end)
-        weights[mask] = density_factor
-    
-    # Normalize weights to create a probability density function
-    weights /= weights.sum()
-    
-    # Generate non-uniform samples using inverse transform sampling
-    cum_weights = np.cumsum(weights)
-    cum_weights /= cum_weights[-1]  # normalize to 1
-    
-    # Create uniform samples and map through inverse CDF
-    uniform_samples = np.linspace(0, 1, total_points)
-    nonuniform_ts = np.interp(uniform_samples, cum_weights, base_ts)
-    
-    return nonuniform_ts
->>>>>>> 8beb108b
+        draw_line(env=env,points=pts,rgba=rgba, min_size=line_width,max_size=line_width)