--- conflicted
+++ resolved
@@ -18,15 +18,12 @@
 from gymnasium.wrappers.jax_to_numpy import JaxToNumpy
 import numpy as np
 
-<<<<<<< HEAD
 rgba_1 = np.array([1.0, 0, 0, 1.0])  # Red, fully opaque
 rgba_2=np.array([0,0,1,1])
 rgba_3=np.array([0,1,0,1])
 rgba_4=np.array([1,1,0,1])
-=======
-rgba = np.array([1.0, 0, 0, 1.0])  # Red, fully opaque
->>>>>>> 3fb90bac
 
+from lsy_drone_racing.utils import load_config, load_controller,draw_line
 from lsy_drone_racing.utils import load_config, load_controller,draw_line
 
 if TYPE_CHECKING:
@@ -93,16 +90,9 @@
             curr_time = i / config.env.freq
 
             action = controller.compute_control(obs, info)
-<<<<<<< HEAD
             y_ref = np.array([y[8:11] for y in controller.y])
             y_mpc=np.array([y[:3] for y in controller.y_mpc])
             
-=======
-            y_ref = np.array([y[:3] for y in controller.y])
-            if np.mod(curr_time,2):
-                print('y_Ref')
-                print(y_ref)
->>>>>>> 3fb90bac
             obs, reward, terminated, truncated, info = env.step(action)
             # Update the controller internal state and models.
             controller_finished = controller.step_callback(
@@ -114,14 +104,10 @@
             # Synchronize the GUI.
             if config.sim.gui:
                 if ((i * fps) % config.env.freq) < fps:
-<<<<<<< HEAD
                     draw_line(env=env,points=controller.traj_vis.T,rgba=rgba_2)
                     draw_line(env=env,points=y_mpc,rgba=rgba_1)
                     draw_line(env=env,points=y_ref,rgba=rgba_3)
                     draw_line(env=env,points=controller.update_traj_vis.T,rgba=rgba_4)
-=======
-                    draw_line(env=env,points=y_ref,rgba=rgba)
->>>>>>> 3fb90bac
                     env.render()
             i += 1
 
